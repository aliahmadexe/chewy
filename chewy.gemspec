# coding: utf-8
lib = File.expand_path('../lib', __FILE__)
$LOAD_PATH.unshift(lib) unless $LOAD_PATH.include?(lib)
require 'chewy/version'

Gem::Specification.new do |spec| # rubocop:disable BlockLength
  spec.name          = 'chewy'
  spec.version       = Chewy::VERSION
  spec.authors       = ['pyromaniac']
  spec.email         = ['kinwizard@gmail.com']
  spec.summary       = 'Elasticsearch ODM client wrapper'
  spec.description   = 'Chewy provides functionality for Elasticsearch index handling, documents import mappings and chainable query DSL'
  spec.homepage      = 'https://github.com/toptal/chewy'
  spec.license       = 'MIT'

  spec.files         = `git ls-files`.split($RS)
  spec.executables   = spec.files.grep(%r{^bin/}) { |f| File.basename(f) }
  spec.test_files    = spec.files.grep(%r{^(test|spec|features)/})
  spec.require_paths = ['lib']

  spec.add_development_dependency 'rake'
  spec.add_development_dependency 'appraisal'
  spec.add_development_dependency 'rspec'
  spec.add_development_dependency 'rspec-its'
  spec.add_development_dependency 'rspec-collection_matchers'
  spec.add_development_dependency 'sqlite3'
  spec.add_development_dependency 'database_cleaner'
  spec.add_development_dependency 'elasticsearch-extensions'
  spec.add_development_dependency 'resque_spec'
  spec.add_development_dependency 'timecop'
  spec.add_development_dependency 'rubocop', '0.47.1'

  spec.add_development_dependency 'method_source'
  spec.add_development_dependency 'unparser'

<<<<<<< HEAD
  spec.add_dependency 'activesupport', '>= 3.2'
  spec.add_dependency 'elasticsearch', '5.0.0'
=======
  spec.add_dependency 'activesupport', '>= 4.0'
  spec.add_dependency 'elasticsearch', '>= 2.0.0'
>>>>>>> 8a2b3ba2
end<|MERGE_RESOLUTION|>--- conflicted
+++ resolved
@@ -33,11 +33,6 @@
   spec.add_development_dependency 'method_source'
   spec.add_development_dependency 'unparser'
 
-<<<<<<< HEAD
-  spec.add_dependency 'activesupport', '>= 3.2'
-  spec.add_dependency 'elasticsearch', '5.0.0'
-=======
   spec.add_dependency 'activesupport', '>= 4.0'
   spec.add_dependency 'elasticsearch', '>= 2.0.0'
->>>>>>> 8a2b3ba2
 end