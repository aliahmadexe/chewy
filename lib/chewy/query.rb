require 'chewy/query/criteria'
require 'chewy/query/filters'
require 'chewy/query/loading'
require 'chewy/query/pagination'

module Chewy
  # Query allows you to create ES search requests with convenient
  # chainable DSL. Queries are lazy evaluated and might be merged.
  # The same DSL is used for whole index or individual types query build.
  #
  #   UsersIndex.filter{ age < 42 }.query(text: {name: 'Alex'}).limit(20)
  #   UsersIndex::User.filter{ age < 42 }.query(text: {name: 'Alex'}).limit(20)
  #
  class Query
    include Enumerable
    include Loading
    include Pagination

    RESULT_MERGER = lambda do |key, old_value, new_value|
      if old_value.is_a?(Hash) && new_value.is_a?(Hash)
        old_value.merge(new_value, &RESULT_MERGER)
      elsif new_value.is_a?(Array) && new_value.count > 1
        new_value
      else
        old_value.is_a?(Array) ? new_value : new_value.first
      end
    end

    delegate :each, :count, :size, to: :_collection
    alias_method :to_ary, :to_a

    attr_reader :index, :options, :criteria

    def initialize index, options = {}
      @index, @options = index, options
      @types = Array.wrap(options.delete(:types))
      @criteria = Criteria.new
      reset
    end

    # Comparation with other query or collection
    # If other is collection - search request is executed and
    # result is used for comparation
    #
    #   UsersIndex.filter(term: {name: 'Johny'}) == UsersIndex.filter(term: {name: 'Johny'}) # => true
    #   UsersIndex.filter(term: {name: 'Johny'}) == UsersIndex.filter(term: {name: 'Johny'}).to_a # => true
    #   UsersIndex.filter(term: {name: 'Johny'}) == UsersIndex.filter(term: {name: 'Winnie'}) # => false
    #
    def == other
      super || if other.is_a?(self.class)
        other.criteria == criteria
      else
        to_a == other
      end
    end

    # Adds <tt>explain</tt> parameter to search request.
    #
    #   UsersIndex.filter(term: {name: 'Johny'}).explain
    #   UsersIndex.filter(term: {name: 'Johny'}).explain(true)
    #   UsersIndex.filter(term: {name: 'Johny'}).explain(false)
    #
    # Calling explain without any arguments sets explanation flag to true.
    # With <tt>explain: true</tt>, every result object has <tt>_explanation</tt>
    # method
    #
    #   UsersIndex::User.filter(term: {name: 'Johny'}).explain.first._explanation # => {...}
    #
    def explain value = nil
      chain { criteria.update_request_options explain: (value.nil? ? true : value) }
    end

    # Sets query compilation mode for search request.
    # Not used if only one filter for search is specified.
    # Possible values:
    #
    # * <tt>:must</tt>
    #   Default value. Query compiles into a bool <tt>must</tt> query.
    #
    #   Ex:
    #
    #     UsersIndex.query(text: {name: 'Johny'}).query(range: {age: {lte: 42}})
    #       # => {body: {
    #              query: {bool: {must: [{text: {name: 'Johny'}}, {range: {age: {lte: 42}}}]}}
    #            }}
    #
    # * <tt>:should</tt>
    #   Query compiles into a bool <tt>should</tt> query.
    #
    #   Ex:
    #
    #     UsersIndex.query(text: {name: 'Johny'}).query(range: {age: {lte: 42}}).query_mode(:should)
    #       # => {body: {
    #              query: {bool: {should: [{text: {name: 'Johny'}}, {range: {age: {lte: 42}}}]}}
    #            }}
    #
    # * Any acceptable <tt>minimum_should_match</tt> value (1, '2', '75%')
    #   Query compiles into a bool <tt>should</tt> query with <tt>minimum_should_match</tt> set.
    #
    #   Ex:
    #
    #     UsersIndex.query(text: {name: 'Johny'}).query(range: {age: {lte: 42}}).query_mode('50%')
    #       # => {body: {
    #              query: {bool: {
    #                should: [{text: {name: 'Johny'}}, {range: {age: {lte: 42}}}],
    #                minimum_should_match: '50%'
    #              }}
    #            }}
    #
    # * <tt>:dis_max</tt>
    #   Query compiles into a <tt>dis_max</tt> query.
    #
    #   Ex:
    #
    #     UsersIndex.query(text: {name: 'Johny'}).query(range: {age: {lte: 42}}).query_mode(:dis_max)
    #       # => {body: {
    #              query: {dis_max: {queries: [{text: {name: 'Johny'}}, {range: {age: {lte: 42}}}]}}
    #            }}
    #
    # * Any Float value (0.0, 0.7, 1.0)
    #   Query compiles into a <tt>dis_max</tt> query with <tt>tie_breaker</tt> option set.
    #
    #   Ex:
    #
    #     UsersIndex.query(text: {name: 'Johny'}).query(range: {age: {lte: 42}}).query_mode(0.7)
    #       # => {body: {
    #              query: {dis_max: {
    #                queries: [{text: {name: 'Johny'}}, {range: {age: {lte: 42}}}],
    #                tie_breaker: 0.7
    #              }}
    #            }}
    #
    # Default value for <tt>:query_mode</tt> might be changed
    # with <tt>Chewy.query_mode</tt> config option.
    #
    #   Chewy.query_mode = :dis_max
    #   Chewy.query_mode = '50%'
    #
    def query_mode value
      chain { criteria.update_options query_mode: value }
    end

    # Sets query compilation mode for search request.
    # Not used if only one filter for search is specified.
    # Possible values:
    #
    # * <tt>:and</tt>
    #   Default value. Filter compiles into an <tt>and</tt> filter.
    #
    #   Ex:
    #
    #     UsersIndex.filter{ name == 'Johny' }.filter{ age <= 42 }
    #       # => {body: {query: {filtered: {
    #              query: {...},
    #              filter: {and: [{term: {name: 'Johny'}}, {range: {age: {lte: 42}}}]}
    #            }}}}
    #
    # * <tt>:or</tt>
    #   Filter compiles into an <tt>or</tt> filter.
    #
    #   Ex:
    #
    #     UsersIndex.filter{ name == 'Johny' }.filter{ age <= 42 }.filter_mode(:or)
    #       # => {body: {query: {filtered: {
    #              query: {...},
    #              filter: {or: [{term: {name: 'Johny'}}, {range: {age: {lte: 42}}}]}
    #            }}}}
    #
    # * <tt>:must</tt>
    #   Filter compiles into a bool <tt>must</tt> filter.
    #
    #   Ex:
    #
    #     UsersIndex.filter{ name == 'Johny' }.filter{ age <= 42 }.filter_mode(:must)
    #       # => {body: {query: {filtered: {
    #              query: {...},
    #              filter: {bool: {must: [{term: {name: 'Johny'}}, {range: {age: {lte: 42}}}]}}
    #            }}}}
    #
    # * <tt>:should</tt>
    #   Filter compiles into a bool <tt>should</tt> filter.
    #
    #   Ex:
    #
    #     UsersIndex.filter{ name == 'Johny' }.filter{ age <= 42 }.filter_mode(:should)
    #       # => {body: {query: {filtered: {
    #              query: {...},
    #              filter: {bool: {should: [{term: {name: 'Johny'}}, {range: {age: {lte: 42}}}]}}
    #            }}}}
    #
    # * Any acceptable <tt>minimum_should_match</tt> value (1, '2', '75%')
    #   Filter compiles into bool <tt>should</tt> filter with <tt>minimum_should_match</tt> set.
    #
    #   Ex:
    #
    #     UsersIndex.filter{ name == 'Johny' }.filter{ age <= 42 }.filter_mode('50%')
    #       # => {body: {query: {filtered: {
    #              query: {...},
    #              filter: {bool: {
    #                should: [{term: {name: 'Johny'}}, {range: {age: {lte: 42}}}],
    #                minimum_should_match: '50%'
    #              }}
    #            }}}}
    #
    # Default value for <tt>:filter_mode</tt> might be changed
    # with <tt>Chewy.filter_mode</tt> config option.
    #
    #   Chewy.filter_mode = :should
    #   Chewy.filter_mode = '50%'
    #
    def filter_mode value
      chain { criteria.update_options filter_mode: value }
    end

<<<<<<< HEAD
    # Sets the boost mode for custom scoring/boosting.
    # Not used if no score functions are specified
    # Possible values:
    #
    # * <tt>:multiply</tt>
    #   Default value. Query score and function result are multiplied.
    #
    #   Ex:
    #
    #     UsersIndex.boost_mode('multiply').script_score('doc['boost'].value')
    #       # => {body: {query: function_score: {
    #         query: {...},
    #         boost_mode: 'multiply',
    #         functions: [ ... ]
    #       }}}
    #
    # * <tt>:replace</tt>
    #   Only function result is used, query score is ignored.
    #
    # * <tt>:sum</tt>
    #   Query score and function score are added.
    #
    # * <tt>:avg</tt>
    #   Average of query and function score.
    #
    # * <tt>:max</tt>
    #   Max of query and function score.
    #
    # * <tt>:min</tt>
    #   Min of query and function score.
    #
    # Default value for <tt>:boost_mode</tt> might be changed
    # with <tt>Chewy.score_mode</tt> config option.
    #
    #   Chewy.boost_mode = :replace
    #
    def boost_mode value
      chain { criteria.update_options boost_mode: value }
    end

    # Sets the scoring mode for combining function scores/boosts
    # Not used if no score functions are specified.
    # Possible values:
    #
    # * <tt>:multiply</tt>
    #   Default value. Scores are multiplied.
    #
    #   Ex:
    #
    #     UsersIndex.score_mode('multiply').script_score('doc['boost'].value')
    #       # => {body: {query: function_score: {
    #         query: {...},
    #         score_mode: 'multiply',
    #         functions: [ ... ]
    #       }}}
    #
    # * <tt>:sum</tt>
    #   Scores are summed.
    #
    # * <tt>:avg</tt>
    #   Scores are averaged.
    #
    # * <tt>:first</tt>
    #   The first function that has a matching filter is applied.
    #
    # * <tt>:max</tt>
    #   Maximum score is used.
    #
    # * <tt>:min</tt>
    #   Minimum score is used
    #
    # Default value for <tt>:score_mode</tt> might be changed
    # with <tt>Chewy.score_mode</tt> config option.
    #
    #   Chewy.score_mode = :first
    #
    def score_mode value
      chain { criteria.update_options score_mode: value }
=======
    # Acts the same way as `filter_mode`, but used for `post_filter`.
    # Note that it fallbacks by default to `Chewy.filter_mode` if
    # `Chewy.post_filter_mode` is nil.
    #
    #   UsersIndex.post_filter{ name == 'Johny' }.post_filter{ age <= 42 }.post_filter_mode(:and)
    #   UsersIndex.post_filter{ name == 'Johny' }.post_filter{ age <= 42 }.post_filter_mode(:should)
    #   UsersIndex.post_filter{ name == 'Johny' }.post_filter{ age <= 42 }.post_filter_mode('50%')
    #
    def post_filter_mode value
      chain { criteria.update_options post_filter_mode: value }
>>>>>>> bee1de3f
    end

    # Sets elasticsearch <tt>size</tt> search request param
    # Default value is set in the elasticsearch and is 10.
    #
    #  UsersIndex.filter{ name == 'Johny' }.limit(100)
    #     # => {body: {
    #            query: {...},
    #            size: 100
    #          }}
    #
    def limit value
      chain { criteria.update_request_options size: Integer(value) }
    end

    # Sets elasticsearch <tt>from</tt> search request param
    #
    #  UsersIndex.filter{ name == 'Johny' }.offset(300)
    #     # => {body: {
    #            query: {...},
    #            from: 300
    #          }}
    #
    def offset value
      chain { criteria.update_request_options from: Integer(value) }
    end

    # Elasticsearch highlight query option support
    #
    #   UsersIndex.query(...).highlight(fields: { ... })
    #
    def highlight value
      chain { criteria.update_request_options highlight: value }
    end

    # Elasticsearch rescore query option support
    #
    #   UsersIndex.query(...).rescore(query: { ... })
    #
    def rescore value
      chain { criteria.update_request_options rescore: value }
    end

    # Adds facets section to the search request.
    # All the chained facets a merged and added to the
    # search request
    #
    #   UsersIndex.facets(tags: {terms: {field: 'tags'}}).facets(ages: {terms: {field: 'age'}})
    #     # => {body: {
    #            query: {...},
    #            facets: {tags: {terms: {field: 'tags'}}, ages: {terms: {field: 'age'}}}
    #          }}
    #
    # If called parameterless - returns result facets from ES performing request.
    # Returns empty hash if no facets was requested or resulted.
    #
    def facets params = nil
      if params
        chain { criteria.update_facets params }
      else
        _response['facets'] || {}
      end
    end

    # Adds a script function to score the search request. All scores are
    # added to the search request and combinded according to
    # <tt>boost_mode</tt> and <tt>score_mode</tt>
    #
    #   UsersIndex.script_score("doc['boost'].value", filter: { foo: :bar})
    #       # => {body:
    #              query: {
    #                function_score: {
    #                  query: { ...},
    #                  functions: [{
    #                    script_score: {
    #                       script: "doc['boost'].value"
    #                     },
    #                     filter: { foo: :bar }
    #                    }
    #                  }]
    #                } } }
    def script_score(script, options = {})
      scoring = options.merge(script_score: { script: script })
      chain { criteria.update_scores scoring }
    end

    # Adds a boost factor to the search request. All scores are
    # added to the search request and combinded according to
    # <tt>boost_mode</tt> and <tt>score_mode</tt>
    #
    # This probably only makes sense if you specifiy a filter
    # for the boost factor as well
    #
    #   UsersIndex.boost_factor(23, filter: { foo: :bar})
    #       # => {body:
    #              query: {
    #                function_score: {
    #                  query: { ...},
    #                  functions: [{
    #                    boost_factor: 23,
    #                    filter: { foo: :bar }
    #                  }]
    #                } } }
    def boost_factor(factor, options = {})
      scoring = options.merge(boost_factor: factor.to_i)
      chain { criteria.update_scores scoring }
    end

    # Adds a random score to the search request. All scores are
    # added to the search request and combinded according to
    # <tt>boost_mode</tt> and <tt>score_mode</tt>
    #
    # This probably only makes sense if you specifiy a filter
    # for the random score as well.
    #
    # If you do not pass in a seed value, Time.now will be used
    #
    #   UsersIndex.random_score(23, filter: { foo: :bar})
    #       # => {body:
    #              query: {
    #                function_score: {
    #                  query: { ...},
    #                  functions: [{
    #                    random_score: { seed: 23 },
    #                    filter: { foo: :bar }
    #                  }]
    #                } } }
    def random_score(seed = Time.now, options = {})
      scoring = options.merge(random_score: { seed: seed.to_i })
      chain { criteria.update_scores scoring }
    end

    # Add a field value scoring to the search. All scores are
    # added to the search request and combinded according to
    # <tt>boost_mode</tt> and <tt>score_mode</tt>
    #
    # This function is only available in Elasticsearch 1.2 and
    # greater
    #
    #   UsersIndex.field_value_factor(
    #                {
    #                  field: :boost,
    #                  factor: 1.2,
    #                  modifier: :sqrt
    #                }, filter: { foo: :bar})
    #       # => {body:
    #              query: {
    #                function_score: {
    #                  query: { ...},
    #                  functions: [{
    #                    field_value_factor: {
    #                      field: :boost,
    #                      factor: 1.2,
    #                      modifier: :sqrt
    #                    },
    #                    filter: { foo: :bar }
    #                  }]
    #                } } }
    def field_value_factor(settings, options = {})
      scoring = options.merge(field_value_factor: settings)
      chain { criteria.update_scores scoring }
    end

    # Add a decay scoring to the search. All scores are
    # added to the search request and combinded according to
    # <tt>boost_mode</tt> and <tt>score_mode</tt>
    #
    # The parameters have default values, but those may not
    # be very useful for most applications.
    #
    #   UsersIndex.decay(
    #                :gauss,
    #                :field,
    #                origin: '11, 12',
    #                scale: '2km',
    #                offset: '5km'
    #                decay: 0.4
    #                filter: { foo: :bar})
    #       # => {body:
    #              query: {
    #                gauss: {
    #                  query: { ...},
    #                  functions: [{
    #                    gauss: {
    #                      field: {
    #                        origin: '11, 12',
    #                        scale: '2km',
    #                        offset: '5km',
    #                        decay: 0.4
    #                      }
    #                    },
    #                    filter: { foo: :bar }
    #                  }]
    #                } } }
    def decay(function, field, options = {})
      field_options = {
        origin: options.delete(:origin) || 0,
        scale: options.delete(:scale) || 1,
        offset: options.delete(:offset) || 0,
        decay: options.delete(:decay) || 0.1
      }
      scoring = options.merge(function => {
        field => field_options
      })
      chain { criteria.update_scores scoring }
    end

    # Sets elasticsearch <tt>aggregations</tt> search request param
    #
    #  UsersIndex.filter{ name == 'Johny' }.aggregations(category_id: {terms: {field: 'category_ids'}})
    #     # => {body: {
    #            query: {...},
    #            aggregations: {
    #              terms: {
    #                field: 'category_ids'
    #              }
    #            }
    #          }}
    #
    def aggregations params = nil
      if params
        chain { criteria.update_aggregations params }
      else
        _response['aggregations'] || {}
      end
    end
    alias :aggs :aggregations

    # Sets elasticsearch <tt>suggest</tt> search request param
    #
    #  UsersIndex.suggest(name: {text: 'Joh', term: {field: 'name'}})
    #     # => {body: {
    #            query: {...},
    #            suggest: {
    #              text: 'Joh',
    #              term: {
    #                field: 'name'
    #              }
    #            }
    #          }}
    #
    def suggest params = nil
      if params
        chain { criteria.update_suggest params }
      else
        _response['suggest'] || {}
      end
    end

    # Marks the criteria as having zero records. This scope  always returns empty array
    # without touching the elasticsearch server.
    # All the chained calls of methods don't affect the result
    #
    #   UsersIndex.none.to_a
    #     # => []
    #   UsersIndex.query(text: {name: 'Johny'}).none.to_a
    #     # => []
    #   UsersIndex.none.query(text: {name: 'Johny'}).to_a
    #     # => []
    def none
      chain { criteria.update_options none: true }
    end

    # Setups strategy for top-level filtered query
    #
    #    UsersIndex.filter { name == 'Johny'}.strategy(:leap_frog)
    #     # => {body: {
    #            query: { filtered: {
    #              filter: { term: { name: 'Johny' } },
    #              strategy: 'leap_frog'
    #            } }
    #          }}
    #
    def strategy value = nil
      chain { criteria.update_options strategy: value }
    end

    # Adds one or more query to the search request
    # Internally queries are stored as an array
    # While the full query compilation this array compiles
    # according to <tt>:query_mode</tt> option value
    #
    # By default it joines inside <tt>must</tt> query
    # See <tt>#query_mode</tt> chainable method for more info.
    #
    #   UsersIndex.query(text: {name: 'Johny'}).query(range: {age: {lte: 42}})
    #   UsersIndex::User.query(text: {name: 'Johny'}).query(range: {age: {lte: 42}})
    #     # => {body: {
    #            query: {bool: {must: [{text: {name: 'Johny'}}, {range: {age: {lte: 42}}}]}}
    #          }}
    #
    # If only one query was specified, it will become a result
    # query as is, without joining.
    #
    #   UsersIndex.query(text: {name: 'Johny'})
    #     # => {body: {
    #            query: {text: {name: 'Johny'}}
    #          }}
    #
    def query params
      chain { criteria.update_queries params }
    end

    # Adds one or more filter to the search request
    # Internally filters are stored as an array
    # While the full query compilation this array compiles
    # according to <tt>:filter_mode</tt> option value
    #
    # By default it joins inside <tt>and</tt> filter
    # See <tt>#filter_mode</tt> chainable method for more info.
    #
    # Also this method supports block DSL.
    # See <tt>Chewy::Query::Filters</tt> for more info.
    #
    #   UsersIndex.filter(term: {name: 'Johny'}).filter(range: {age: {lte: 42}})
    #   UsersIndex::User.filter(term: {name: 'Johny'}).filter(range: {age: {lte: 42}})
    #   UsersIndex.filter{ name == 'Johny' }.filter{ age <= 42 }
    #     # => {body: {query: {filtered: {
    #            query: {...},
    #            filter: {and: [{term: {name: 'Johny'}}, {range: {age: {lte: 42}}}]}
    #          }}}}
    #
    # If only one filter was specified, it will become a result
    # filter as is, without joining.
    #
    #   UsersIndex.filter(term: {name: 'Johny'})
    #     # => {body: {query: {filtered: {
    #            query: {...},
    #            filter: {term: {name: 'Johny'}}
    #          }}}}
    #
    def filter params = nil, &block
      params = Filters.new(&block).__render__ if block
      chain { criteria.update_filters params }
    end

    # Adds one or more post_filter to the search request
    # Internally post_filters are stored as an array
    # While the full query compilation this array compiles
    # according to <tt>:post_filter_mode</tt> option value
    #
    # By default it joins inside <tt>and</tt> filter
    # See <tt>#post_filter_mode</tt> chainable method for more info.
    #
    # Also this method supports block DSL.
    # See <tt>Chewy::Query::Filters</tt> for more info.
    #
    #   UsersIndex.post_filter(term: {name: 'Johny'}).post_filter(range: {age: {lte: 42}})
    #   UsersIndex::User.post_filter(term: {name: 'Johny'}).post_filter(range: {age: {lte: 42}})
    #   UsersIndex.post_filter{ name == 'Johny' }.post_filter{ age <= 42 }
    #     # => {body: {
    #            post_filter: {and: [{term: {name: 'Johny'}}, {range: {age: {lte: 42}}}]}
    #          }}
    #
    # If only one post_filter was specified, it will become a result
    # post_filter as is, without joining.
    #
    #   UsersIndex.post_filter(term: {name: 'Johny'})
    #     # => {body: {
    #            post_filter: {term: {name: 'Johny'}}
    #          }}
    #
    def post_filter params = nil, &block
      params = Filters.new(&block).__render__ if block
      chain { criteria.update_post_filters params }
    end

    # Sets search request sorting
    #
    #   UsersIndex.order(:first_name, :last_name).order(age: :desc).order(price: {order: :asc, mode: :avg})
    #     # => {body: {
    #            query: {...},
    #            sort: ['first_name', 'last_name', {age: 'desc'}, {price: {order: 'asc', mode: 'avg'}}]
    #          }}
    #
    def order *params
      chain { criteria.update_sort params }
    end

    # Cleans up previous search sorting and sets the new one
    #
    #   UsersIndex.order(:first_name, :last_name).order(age: :desc).reorder(price: {order: :asc, mode: :avg})
    #     # => {body: {
    #            query: {...},
    #            sort: [{price: {order: 'asc', mode: 'avg'}}]
    #          }}
    #
    def reorder *params
      chain { criteria.update_sort params, purge: true }
    end

    # Sets search request field list
    #
    #   UsersIndex.only(:first_name, :last_name).only(:age)
    #     # => {body: {
    #            query: {...},
    #            fields: ['first_name', 'last_name', 'age']
    #          }}
    #
    def only *params
      chain { criteria.update_fields params }
    end

    # Cleans up previous search field list and sets the new one
    #
    #   UsersIndex.only(:first_name, :last_name).only!(:age)
    #     # => {body: {
    #            query: {...},
    #            fields: ['age']
    #          }}
    #
    def only! *params
      chain { criteria.update_fields params, purge: true }
    end

    # Specify types participating in the search result
    # Works via <tt>types</tt> filter. Always merged with another filters
    # with the <tt>and</tt> filter.
    #
    #   UsersIndex.types(:admin, :manager).filters{ name == 'Johny' }.filters{ age <= 42 }
    #     # => {body: {query: {filtered: {
    #            query: {...},
    #            filter: {and: [
    #              {or: [
    #                {type: {value: 'admin'}},
    #                {type: {value: 'manager'}}
    #              ]},
    #              {term: {name: 'Johny'}},
    #              {range: {age: {lte: 42}}}
    #            ]}
    #          }}}}
    #
    #   UsersIndex.types(:admin, :manager).filters{ name == 'Johny' }.filters{ age <= 42 }.filter_mode(:or)
    #     # => {body: {query: {filtered: {
    #            query: {...},
    #            filter: {and: [
    #              {or: [
    #                {type: {value: 'admin'}},
    #                {type: {value: 'manager'}}
    #              ]},
    #              {or: [
    #                {term: {name: 'Johny'}},
    #                {range: {age: {lte: 42}}}
    #              ]}
    #            ]}
    #          }}}}
    #
    def types *params
      if params.any?
        chain { criteria.update_types params }
      else
        @types
      end
    end

    # Acts the same way as <tt>types</tt>, but cleans up previously set types
    #
    #   UsersIndex.types(:admin).types!(:manager)
    #     # => {body: {query: {filtered: {
    #            query: {...},
    #            filter: {type: {value: 'manager'}}
    #          }}}}
    #
    def types! *params
      chain { criteria.update_types params, purge: true }
    end

    # Merges two queries.
    # Merges all the values in criteria with the same rules as values added manually.
    #
    #   scope1 = UsersIndex.filter{ name == 'Johny' }
    #   scope2 = UsersIndex.filter{ age <= 42 }
    #   scope3 = UsersIndex.filter{ name == 'Johny' }.filter{ age <= 42 }
    #
    #   scope1.merge(scope2) == scope3 # => true
    #
    def merge other
      chain { criteria.merge!(other.criteria) }
    end

  protected

    def initialize_clone other
      @criteria = other.criteria.clone
      reset
    end

  private

    def chain &block
      clone.tap { |q| q.instance_eval(&block) }
    end

    def reset
      @_request, @_response, @_results, @_collection = nil
    end

    def _request
      @_request ||= criteria.request_body.merge(index: index.index_name, type: types)
    end

    def _response
      @_response ||= begin
        ActiveSupport::Notifications.instrument 'search_query.chewy', request: _request, index: index do
          begin
            index.client.search(_request)
          rescue Elasticsearch::Transport::Transport::Errors::NotFound => e
            raise e if e.message !~ /IndexMissingException/
            {}
          end
        end
      end
    end

    def _results
      @_results ||= (criteria.none? || _response == {} ? [] : _response['hits']['hits']).map do |hit|
        attributes = (hit['_source'] || {}).merge(hit['highlight'] || {}, &RESULT_MERGER)
        attributes.reverse_merge!(id: hit['_id']).merge!(_score: hit['_score'])

        wrapper = index.type_hash[hit['_type']].new attributes
        wrapper._data = hit
        wrapper
      end
    end

    def _collection
      @_collection ||= begin
        _load_objects! if criteria.options[:preload]
        criteria.options[:preload] && criteria.options[:loaded_objects] ?
          _results.map(&:_object) : _results
      end
    end
  end
end<|MERGE_RESOLUTION|>--- conflicted
+++ resolved
@@ -212,86 +212,6 @@
       chain { criteria.update_options filter_mode: value }
     end
 
-<<<<<<< HEAD
-    # Sets the boost mode for custom scoring/boosting.
-    # Not used if no score functions are specified
-    # Possible values:
-    #
-    # * <tt>:multiply</tt>
-    #   Default value. Query score and function result are multiplied.
-    #
-    #   Ex:
-    #
-    #     UsersIndex.boost_mode('multiply').script_score('doc['boost'].value')
-    #       # => {body: {query: function_score: {
-    #         query: {...},
-    #         boost_mode: 'multiply',
-    #         functions: [ ... ]
-    #       }}}
-    #
-    # * <tt>:replace</tt>
-    #   Only function result is used, query score is ignored.
-    #
-    # * <tt>:sum</tt>
-    #   Query score and function score are added.
-    #
-    # * <tt>:avg</tt>
-    #   Average of query and function score.
-    #
-    # * <tt>:max</tt>
-    #   Max of query and function score.
-    #
-    # * <tt>:min</tt>
-    #   Min of query and function score.
-    #
-    # Default value for <tt>:boost_mode</tt> might be changed
-    # with <tt>Chewy.score_mode</tt> config option.
-    #
-    #   Chewy.boost_mode = :replace
-    #
-    def boost_mode value
-      chain { criteria.update_options boost_mode: value }
-    end
-
-    # Sets the scoring mode for combining function scores/boosts
-    # Not used if no score functions are specified.
-    # Possible values:
-    #
-    # * <tt>:multiply</tt>
-    #   Default value. Scores are multiplied.
-    #
-    #   Ex:
-    #
-    #     UsersIndex.score_mode('multiply').script_score('doc['boost'].value')
-    #       # => {body: {query: function_score: {
-    #         query: {...},
-    #         score_mode: 'multiply',
-    #         functions: [ ... ]
-    #       }}}
-    #
-    # * <tt>:sum</tt>
-    #   Scores are summed.
-    #
-    # * <tt>:avg</tt>
-    #   Scores are averaged.
-    #
-    # * <tt>:first</tt>
-    #   The first function that has a matching filter is applied.
-    #
-    # * <tt>:max</tt>
-    #   Maximum score is used.
-    #
-    # * <tt>:min</tt>
-    #   Minimum score is used
-    #
-    # Default value for <tt>:score_mode</tt> might be changed
-    # with <tt>Chewy.score_mode</tt> config option.
-    #
-    #   Chewy.score_mode = :first
-    #
-    def score_mode value
-      chain { criteria.update_options score_mode: value }
-=======
     # Acts the same way as `filter_mode`, but used for `post_filter`.
     # Note that it fallbacks by default to `Chewy.filter_mode` if
     # `Chewy.post_filter_mode` is nil.
@@ -302,7 +222,6 @@
     #
     def post_filter_mode value
       chain { criteria.update_options post_filter_mode: value }
->>>>>>> bee1de3f
     end
 
     # Sets elasticsearch <tt>size</tt> search request param
